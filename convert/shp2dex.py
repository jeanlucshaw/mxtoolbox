"""
Convert Canadian ice service (CIS) ESRI shapefiles to ascii format (dex).

CIS daily ice analysis charts (dailys) and regional analysis charts (weeklys) are
collected every day on mixing and processed to provide information such as,

   * Ice thickness maps.
   * First occurence maps.
   * Total gulf, Newfoundland shelf and Scotian Shelf ice volumes.
   * Comparisons to climatology.

These analyses are performed by a combination of Perl/awk routines and are
facilitated by first transforming the shapefiles to gridded ascii plain text
in a format called dex, containing geographical coordinates and egg code data.
Time information is carried by the file name (YYYYMMDD) and the columns in
the file are ordered as follows,

   1. Longitude (west)
   2. Latitude
   3. Total ice concentration
   4. Partial ice concentration (thickest ice)
   5. Stage of developpment (thickest ice)
   6. Form of ice (thickest ice)
   7. Partial ice concentration (second thickest ice)
   8. Stage of developpment (second thickest ice)
   9. Form of ice (second thickest ice)
   10. Partial ice concentration (third thickest ice)
   11. Stage of developpment (third thickest ice)
   12. Form of ice (third thickest ice)

This module performs the conversion and is meant to be called from command
line. Command line interface description can be shown by entering,

.. code::

   $ shp2dex -h

For this utility to be available at the command line, add a
file called :code:`shp2dex` on your shell path, for example
at :code:`/usr/local/bin/` containing the following lines,

.. code::

   #!/path/to/bash
   /path/to/python /path/to/mxtoolbox/convert/shp2dex.py "$@"

Note
----
More background information can be found at the following links:

   * `About the Egg code and CIS data products.`__

   .. __ : https://www.canada.ca/en/environment-climate-change/services/weather-manuals-documentation/manice-manual-of-ice/chapter-5.htm

   * `About the SIGRID-3 shapefile format used by the CIS.`__

   .. __ : https://www.jcomm.info/index.php?option=com_oe&task=viewDocumentRecord&docID=4439

   * `CIS sea ice glossary.`__

   .. __ : https://www.canada.ca/en/environment-climate-change/services/ice-forecasts-observations/latest-conditions/glossary.html

"""
import argparse
import os
import re
from warnings import warn
import shapefile
import cartopy.crs as ccrs
import matplotlib.pyplot as plt
import numpy as np
import pandas as pd
from mxtoolbox.process.math_ import in_polygon


__all__ = ['load_cis_shp',
           '_shp2dex',
           '_parse_prj',
           '_manage_shapefile_types',
           '_newegg_2_oldegg',
           '_separate_wrapping_polygons',
           '_show_cis_field',
           '_show_cis_summary',
           'plot_cis_shp']


def load_cis_shp(name, ascending=True):
    """
    Read CIS shapefile to dataframe and polygon list.

    Creates a pandas DataFrame with records from the `.dbf`
    companion file as rows and the field names as columns. The
    dataframe is also sorted by polygon area as this is needed
    further down the processing chain. For uniformity, empty
    strings in records are replaced by 'X'. A reference to the
    shape object of each record is found in column `shapes`.

    Parameters
    ----------
    name : str
        Path and name to input shapefile (.shp).

    Returns
    -------
    dataframe : pandas.DataFrame
        Shapefile record and field information.
    empty : bool
        True if missing fields essential for processing.

    """
    sf = shapefile.Reader(name)
    fld = np.array(sf.fields)[:, 0]
    shp = np.array(sf.shapes())
    rcd = np.array(sf.records())

    # Empty strings become X
    rcd[rcd == ''] = 'X'

    # Load to pandas dataframe
    dataframe = pd.DataFrame(rcd, columns = fld[1:])

    # Flag as empty if not enough fields
    empty = dataframe.shape[1] < 11

    # Convert area to numeric and sort
<<<<<<< HEAD
    dataframe['shapes'] = shp
    dataframe['AREA'] = np.float64(dataframe.AREA.values)
    dataframe = dataframe.sort_values('AREA', ascending=ascending, ignore_index=True)
=======
    if not empty:
        dataframe['shapes'] = shp
        dataframe['AREA'] = np.float64(dataframe.AREA.values)
        dataframe = dataframe.sort_values('AREA', ascending=ascending, ignore_index=True)
>>>>>>> ad070475

    return dataframe, empty


def _manage_shapefile_types(dataframe):
    """
    Funnel shapefiles types to uniform labels.

    Labels of the information inside CIS shapefiles
    that this module processes have changed several times
    in the past. To avoid cluttered error handling in the
    main code from future new shapefile types, all files
    are converted to type Z before processing. Important
    label differences between types are summarized below.

    Shapefile types

        * Type A:

           | Legend string = A_LEGEND
           | Legend strings = ['Bergy water', 'Egg', 'Fast ice', 'Ice free', 'Land', 'Open water', 'Remote egg']
           | Old egg code = [E_CT, E_CA, ... ]
           | Area string = AREA
           | Missing concentration = ['']
           | Missing form = ['', 'X']
           | Missing stage = ['']
           | Example = "GEC_H_19740102.shp"

        * Type B:

           | Legend string = POLY_TYPE
           | Legend strings = ['I', 'L', 'N', 'W']
           | New egg code = [CT, CA, ... ]
           | Area string = AREA
           | Missing concentration = ['', '-9', '99']
           | Missing form = ['', '-9', '99']
           | Missing stage = ['', '-9', '99']
           | Example = "GEC_D_20150108.shp"

        * Type C:

           | Legend string = SGD_POLY_T
           | Legend strings = ['I', 'L', 'W']
           | New egg code = [SGD_CT, SGD_CA, ... ]
           | Old egg code = [E_CT, E_CA, ... ]
           | Area string = AREA
           | Missing concentration = ['']
           | Missing form = ['', 'X']
           | Missing stage = ['']
           | Example = "GEC_H_20200120.shp"

        * Type D:

           | Legend string = POLY_TYPE
           | Legend strings = ['I', 'L', 'W']
           | New egg code = [CT, CA, ... ]
           | Old egg code = [E_CT, E_CA, ... ]
           | Area string = AREA
           | Missing concentration = ['']
           | Missing form = ['', 'X']
           | Missing stage = ['']
           | Example = "GEC_H_20200309.shp"

        * Type Z:

           | Legend string = LEGEND
           | Legend strings = ['I', 'F', 'L', 'W', 'N']
           | Old egg code = [E_CT, E_CA, ... ]
           | Area string = AREA
           | Missing concentration = ['X']
           | Missing form = ['X']
           | Missing stage = ['X']
           | Example = None

    Parameters
    ----------
    dataframe : pandas.DataFrame
        Output from load_cis_shp of type A, B, C or D.

    Returns
    -------
    dataframe : pandas.DataFrame
        Type Z.

    """
    fields = ['E_CT',
              'E_CA',
              'E_SA',
              'E_FA',
              'E_CB',
              'E_SB',
              'E_FB',
              'E_CC',
              'E_SC',
              'E_FC']

    # Type A
    if 'A_LEGEND' in dataframe.keys():
        # Rename columns
        mapper = {'A_LEGEND': 'LEGEND'}
        dataframe = dataframe.rename(mapper, axis=1)

        # Convert legend labels
        dataframe.at[(dataframe.LEGEND == 'Fast ice'), 'LEGEND'] = 'F'
        dataframe.at[(dataframe.LEGEND == 'Land'), 'LEGEND'] = 'L'
        dataframe.at[(dataframe.LEGEND == 'Ice free') |
                     (dataframe.LEGEND == 'Bergy water') |
                     (dataframe.LEGEND == 'Open water'), 'LEGEND'] = 'W'
        dataframe.at[(dataframe.LEGEND == 'Remote egg') |
                     (dataframe.LEGEND == 'Egg'), 'LEGEND'] = 'I'
    # Type B
    elif ('POLY_TYPE' in dataframe.keys()) and ('E_CT' not in dataframe.keys()):
        # Rename egg code columns
        mapper = {'CT': 'E_CT',
                  'CA': 'E_CA',
                  'SA': 'E_SA',
                  'FA': 'E_FA',
                  'CB': 'E_CB',
                  'SB': 'E_SB',
                  'FB': 'E_FB',
                  'CC': 'E_CC',
                  'SC': 'E_SC',
                  'FC': 'E_FC',
                  'POLY_TYPE': 'LEGEND'}
        dataframe = dataframe.rename(mapper, axis=1)

        # Translate to old egg code for each entry
        for i in dataframe.index.values:
            raw = dataframe.iloc[i][fields]
            translated = _newegg_2_oldegg(raw, 'bla', i)
            dataframe.at[i, translated.keys()] = translated.values

    # Type C
    elif 'SGD_POLY_T' in dataframe.keys():
        # Rename columns
        mapper = {'SGD_POLY_T': 'LEGEND'}
        dataframe = dataframe.rename(mapper, axis=1)

    # Type D
    elif all([key in dataframe.keys() for key in ['POLY_TYPE', 'CT', 'E_CT']]):
    # Rename columns
        mapper = {'POLY_TYPE': 'LEGEND'}
        dataframe = dataframe.rename(mapper, axis=1)

    # Type not recognized
    else:
        raise TypeError('Shapefile type not in [A, B, C, D]')

    return dataframe[['AREA', *fields, 'LEGEND', 'shapes']]


def _newegg_2_oldegg(egg_dict, sname, i):
    """
    Convert new more precise egg code to older more general values.

    Two different systems of egg code values exist in the CIS files. The
    most recent offers the possibility of increased precision but is
    this precision is rarely used. As it makes little difference for now
    and as the next processing step expects values in the old format,
    new format egg code is translated back via this routine.

    Parameters
    ----------
    egg_dict : dict
        New egg code keys and values.
    sname : str
        Shapefile name.
    jj : int
        Polygon index.

    Returns
    -------
    translated : dict
        Input translated to old egg code.
    """
    dcon = {'X': 'X',
            '00': 'X',
            '91': '9+',
            '10': '1',
            '20': '2',
            '30': '3',
            '40': '4',
            '50': '5',
            '60': '6',
            '70': '7',
            '80': '8',
            '90': '9',
            '92': '10',
            '99': 'X',
            '-9': 'X',
            '9-': 'X',
            '98': 'X',
            '01': 'X',
            '02': 'X'}

    dsta = {'X' : 'X',
            '-9': 'X',
            '9-': 'X',
            '99': 'X',
            '01': '1',
            '02': '1',
            '03': '1',
            '04': '1',
            '05': '1',
            '06': '1',
            '07': '1',
            '08': '1',
            '09': '1',
            '10': '4',
            '11': '4',
            '12': '4',
            '13': '4',
            '14': '4',
            '15': '3',
            '16': '3',
            '17': '3',
            '18': '3',
            '19': '3',
            '20': '3',
            '21': '3',
            '22': '3',
            '23': '3',
            '24': '3',
            '25': '3',
            '26': '3',
            '27': '3',
            '28': '3',
            '29': '3',
            '30': '8',
            '31': '8',
            '32': '8',
            '33': '8',
            '34': '8',
            '35': '8',
            '36': '8',
            '37': '8',
            '38': '8',
            '39': '8',
            '40': '8',
            '41': '8',
            '42': '8',
            '43': '8',
            '44': '8',
            '45': '8',
            '46': '8',
            '47': '8',
            '48': '8',
            '49': '8',
            '50': '9',
            '51': '9',
            '52': '9',
            '53': '9',
            '54': '9',
            '55': '1.',
            '56': '1.',
            '57': '1.',
            '58': '1.',
            '59': '1.',
            '60': '1.',
            '61': '1.',
            '62': '1.',
            '63': '4.',
            '64': '4.',
            '65': '4.',
            '66': '4.',
            '67': '4.',
            '68': '4.',
            '69': '4.',
            '70': '4.',
            '71': '4.',
            '72': '4.',
            '73': '4.',
            '74': '4.',
            '75': '4.',
            '76': '4.',
            '77': '4.',
            '78': '4.',
            '81': '1',
            '82': '2',
            '83': '3',
            '84': '4',
            '85': '5',
            '86': '6',
            '87': '7',
            '88': '8',
            '89': '9',
            '91': '1.',
            '93': '4.',
            '95': '7.',
            '96': '8.',
            '97': '9.',
            '98': '98'}  #  Kept from SIGRID-3, leads to icebergs exception

    dfor = {'X' : 'X',
            '-9': 'X',
            '9-': 'X',
            '99': 'X',
            '22': '0',
            '01': '1',
            '02': '2',
            '03': '3',
            '04': '4',
            '05': '5',
            '06': '6',
            '07': '7',
            '08': '8',
            '09': '9',
            '10': '10'}  #  Kept from SIGRID-3, leads to icebergs exception

    # Translate
    for key in egg_dict.keys():
        try:
            if key in ['E_CT', 'E_CA', 'E_CB', 'E_CC']:
                egg_dict[key] = dcon[egg_dict[key]]
            elif key in ['E_SA', 'E_SB', 'E_SC']:
                egg_dict[key] = dsta[egg_dict[key]]
            elif key in ['E_FA', 'E_FB', 'E_FC']:
                egg_dict[key] = dfor[egg_dict[key]]
        except KeyError as e:
            print("KeyError : %s for key %s, file: %s, polygon number %d" % (e, key, sname, i))
            egg_dict[key] = 'X'

    return egg_dict

def plot_cis_shp(sname):
    """
    Plot polygons of a CIS ice shapefile.

    Polygons are plotted from large to small. Color
    meanings are,

       * Magenta: ice
       * Cyan: fast-ice
       * Grey: land
       * Blue: water
       * Black: no data

    Parameters
    ----------
    sname : str
        Name and path of CIS shapefile.

    """
    # Colors
    colors = dict({'I': 'm',
                   'L': 'lightgray',
                   'W': 'b',
                   'N': 'k',
                   'F': 'c'})

    # Read projection file
    if os.path.exists(sname[0:-4]+".prj"):
        _, lat0, lon0, std1, std2, a, ifp = _parse_prj(sname[0:-4] + ".prj")

        # Datum
        b = a * (ifp - 1) / ifp
        globe = ccrs.Globe(semimajor_axis=a, semiminor_axis=b)
        lcc = ccrs.LambertConformal(standard_parallels=(std1, std2),
                                    globe=globe,
                                    central_latitude=lat0,
                                    central_longitude=lon0)
        def to_lon_lat(x, y):
            transformed = ccrs.PlateCarree().transform_points(lcc, x, y)
            return transformed[:, 0], transformed[:, 1]

        prjfile = True
    else:
        prjfile = False

    # Read shapefile
    df_records, empty = load_cis_shp(sname, ascending=False)
    df_managed = _manage_shapefile_types(df_records)

    # Plot polygons
    for (i, shape) in enumerate(df_records.shapes.values):

        # Get polygon coordinates
        x, y = np.split(np.array(shape.points), 2, axis=1)
        if prjfile:
            lon, lat = to_lon_lat(x.flatten(), y.flatten())
        else:
            lon, lat = x.flatten(), y.flatten()

        # Only keep outside polygon
        polygons_lon, polygons_lat, _ = _separate_wrapping_polygons(lon,
                                                                    lat,
                                                                    decimals=7)
        lon, lat = polygons_lon[0], polygons_lat[0]

        # Add to plot
        plt.fill(lon, lat, fc=colors[df_managed.iloc[i].LEGEND], ec='k', linestyle='-')

    plt.show()


def _parse_prj(fname):
    """
    Parse shapefile (.prj) for projection parameters.

    Geographical projection information for shapefile data is
    contained in a companion file with the extension `.prj`. The
    Basemap class instance needs this information to convert
    polygon coordinates from map units (m) to longitudes and
    latitudes.

    Parameters
    ----------
    fname : str
        Name of the projection file.

    Returns
    -------
    proj : str
        Projection name abbreviated for input to Basemap.
    lat0 : float
        Latitude of origin.
    lon0 : float
        Longitude of origin.
    std1 : float
        Standard parallel 1 used by LCC projection.
    std2 : float
        Standard parallel 2 used by LCC projection.
    a : float
        Datum semi-major radius.
    ifp : float
        Inverse flattening parameter. Used to obtain the Datum
        semi-minor radius.

    Note
    ----
        For the moment, only Lambert conformal conic projections
        are supported.

    """

    # Init output
    proj = None
    lat0 = None
    lon0 = None
    std1 = None
    std2 = None
    a = None
    ifp = None

    # Read file
    file = open(fname, 'r')
    string = file.readline()

    # Set up regex
    rx_dict = {'proj': re.compile(r'PROJECTION\["(.*)"\],',
                                  re.IGNORECASE),
               'lat0': re.compile(r'PARAMETER\["latitude_of_origin",([-\.\d]*)\]',
                                  re.IGNORECASE),
               'lon0': re.compile(r'PARAMETER\["central_meridian",([-\.\d]*)\]',
                                  re.IGNORECASE),
               'std1': re.compile(r'PARAMETER\["standard_parallel_1",([-\.\d]*)\]',
                                  re.IGNORECASE),
               'std2': re.compile(r'PARAMETER\["standard_parallel_2",([-\.\d]*)\]',
                                  re.IGNORECASE),
               'rsph': re.compile(r'SPHEROID\[.*,([-\.\d]*),([-\.\d]*)\]',
                                  re.IGNORECASE)}

    # Match regex
    for key, rx in rx_dict.items():
        match = rx.search(string, re.IGNORECASE)
        if match:
            if key == "proj":
                if match.group(1) == "Lambert_Conformal_Conic":
                    proj = 'lcc'
            if key == "lat0":
                lat0 = float(match.group(1))
            if key == "lon0":
                lon0 = float(match.group(1))
            if key == "std1":
                std1 = float(match.group(1))
            if key == "std2":
                std2 = float(match.group(1))
            if key == "rsph":
                a = float(match.group(1))
                ifp = float(match.group(2))

    return proj, lat0, lon0, std1, std2, a, ifp


def _separate_wrapping_polygons(x, y, decimals=5):
    """
    Find wrapping points of polygon sequence stored in vectors `x` and `y`.

    The CIS shapefiles contain complex polygons with 'holes', which are often other
    polygons of the data set. The encompassing polygon is the first to be defined in
    vectors `x` and `y`, and it 'wraps' to its first coordinate before the start of
    the smaller polygon. This routine separates the these polygons by finding the
    wrapping points.

    Parameters
    ----------
    x, y : 1D array
        Coordinates of the polygon sequence.
    decimals : int
        Number of decimals to keep in float comparison.

    Returns
    -------
    polygons_x, polygons_y : list of 1D arrays
        Coordinates of the separated polygons.
    wrap_index : 1D int array
        Index value of the wrapping points.
    """

    # Make array and sort
    a = np.vstack((x, y)).T
    a = np.round(a, decimals=decimals)

    # Find wrapping points indices
    arr, inv, cnt = np.unique(a, axis=0, return_inverse=True, return_counts=True)
    wrap_index = np.nonzero(cnt[inv] > 1)[0]

    # Remove consecutive repeating coordinates
    # This may look unnecessarily complicated but it solves a non-trivial problem and works.
    Iu, Id = np.hstack((0, wrap_index)), np.hstack((wrap_index, wrap_index[-1]))
    if wrap_index.size % 2 == 0:
        cond = np.logical_or(np.logical_and(np.diff(Iu) == 1,
                                            np.diff(x[Iu]) == 0,
                                            np.diff(y[Iu]) == 0),
                             np.logical_and(np.diff(Id[::-1]) == -1,
                                            np.diff(x[Id[::-1]]) == 0,
                                            np.diff(y[Id[::-1]]) == 0)[::-1])
    else:
        cond = np.logical_and(np.diff(Iu) == 1,
                              np.diff(x[Iu]) == 0,
                              np.diff(y[Iu]) == 0)

    wrap_index = wrap_index[np.invert(cond)]

    # Make list of polygons
    N = int(wrap_index.size)
    polygons_x, polygons_y = [], []
    for ii in range(0, N - 2, 2):
        polygons_x.append(x[wrap_index[ii]: wrap_index[ii + 2]])
        polygons_y.append(y[wrap_index[ii]: wrap_index[ii + 2]])

    # Last polygon
    polygons_x.append(x[wrap_index[-2]:])
    polygons_y.append(y[wrap_index[-2]:])

    return polygons_x, polygons_y, wrap_index


def _show_cis_field(fname, field):
    """
    Print possible values of shapefile field.

    Parameters
    ----------
    fname : str
        Shapefile path and name (.shp).
    field : str
        Name of field to detail.

    """
    sf = shapefile.Reader(fname)
    fld = np.array(sf.fields)[:, 0]
    rcd = np.array(sf.records())

    output = {}
    for record in rcd:
        dicto = dict(zip(fld[1:], record))
        output = {*output, dicto[field]}

    print(field, ': possible values :', output)


def _show_cis_summary(fname):
    """
    Print possible values of egg code data in shapefile.

    Parameters
    ----------
    fname : str
        Shapefile path and name (.shp).
    """
    fields = ['A_LEGEND', 'POLY_TYPE', 'SGD_POLY_T',
              'CT', 'CA', 'CB', 'CC',
              'SA', 'SB', 'SC',
              'FA', 'FB', 'FC',
              'E_CT', 'E_CA', 'E_CB', 'E_CC',
              'E_SA', 'E_SB', 'E_SC',
              'E_FA', 'E_FB', 'E_FC',
              'SGD_CT', 'SGD_CA', 'SGD_CB', 'SGD_CC',
              'SGD_SA', 'SGD_SB', 'SGD_SC',
              'SGD_FA', 'SGD_FB', 'SGD_FC']
    print(fname)
    for f in fields:
        try:
            _show_cis_field(fname, f)
        except:
            pass


def _shp2dex(sname,
             gname,
             lwest=True,
             skipland=True,
             fill_dataframe=True):
    """
    Extract egg code data from CIS ESRI shapefiles.

    Conversion from map coordinates to decimal degrees
    is carried out by the cartopy library. Point in polygon
    querying is done using the matplotlib library.

    Parameters
    ----------
    sname : string
        The shapefile (.shp) path and name.
    gname : string
        Path and name of the text file containing
        the queried coordinates. This is expected to be
        a two column file containing [lon lat] points
        separated by spaces.
    lwest : bool
        Return longitude as negative west, defaults
        to True.
    skipland : bool
        Skip polygons marked as land if this is True.
        Defaults to True. Skipping land will be faster.
        If it is not known if the grid has points
        on land and you wish to mark land points, set
        to false.
    fill_dataframe : bool
        If False return an empty dataframe but a full
        printable string column. False reduces computation
        time by half and is the default when this module
        is called from command line.

    Returns
    -------
    pandas.Dataframe
        A dataframe with columns,

            1. Longitude (west)
            2. Latitude
            3. Legend
            4. Total ice concentration
            5. Partial ice concentration (thickest ice)
            6. Stage of developpment (thickest ice)
            7. Form of ice (thickest ice)
            8. Partial ice concentration (second thickest ice)
            9. Stage of developpment (second thickest ice)
            10. Form of ice (second thickest ice)
            11. Partial ice concentration (third thickest ice)
            12. Stage of developpment (third thickest ice)
            13. Form of ice (third thickest ice)
            14. Printable dex strings

    See Also
    --------
    math_.in_polygon : Point in polygon querying.

    """
    # Option management
    if lwest:
        sign = -1
    else:
        sign = 1

    # Parameters
    egg_strs = ['E_CT',
                'E_CA', 'E_SA', 'E_FA',
                'E_CB', 'E_SB', 'E_FB',
                'E_CC', 'E_SC', 'E_FC']

    # Initialize output
    columns = ['lon', 'lat', 'LEGEND', *egg_strs, 'assigned', 'printable']
    df_output = pd.read_csv(gname, names=columns, na_filter=False)
    df_output['assigned'] = False

    # Read projection file
    if os.path.exists(sname[0:-4]+".prj"):
        _, lat0, lon0, std1, std2, a, ifp = _parse_prj(sname[0:-4] + ".prj")

        # Datum
        b = a * (ifp - 1) / ifp
        globe = ccrs.Globe(semimajor_axis=a, semiminor_axis=b)
        lcc = ccrs.LambertConformal(standard_parallels=(std1, std2),
                                    globe=globe,
                                    central_latitude=lat0,
                                    central_longitude=lon0)
        def to_lon_lat(x, y):
            transformed = ccrs.PlateCarree().transform_points(lcc, x, y)
            return transformed[:, 0], transformed[:, 1]

        prjfile = True
    else:
        prjfile = False

    # Read shapefile
    df_records, empty = load_cis_shp(sname)

    # Only process if the required fields are present
    if not empty:

        # Convert to uniform naming conventions
        df_records = _manage_shapefile_types(df_records)

        # Interpolate, loops over shapfile polygons
        for (i, shape) in enumerate(df_records.shapes.values):

            # Skip land polygons if skipland is True
            if (df_records.LEGEND[i] == 'L') and skipland:
                pass
            else:

                # Get polygon coordinates
                x, y = np.split(np.array(shape.points), 2, axis=1)
                if prjfile:
                    lon, lat = to_lon_lat(x.flatten(), y.flatten())
                else:
                    lon, lat = x.flatten(), y.flatten()

                # Only keep outside polygon
                polygons_lon, polygons_lat, _ = _separate_wrapping_polygons(lon,
                                                                            lat,
                                                                            decimals=7)
                lon, lat = polygons_lon[0], polygons_lat[0]

                # Points to check
                condition = '%f < lon < %f & %f < lat < %f & not assigned'
                df_candidates = df_output.query(condition % (lon.min(),
                                                             lon.max(),
                                                             lat.min(),
                                                             lat.max()))

                # Find grid points in polygon
                inside = in_polygon(df_candidates.lon.values,
                                    df_candidates.lat.values,
                                    lon,
                                    lat)
                target_index = df_candidates.loc[inside].index.values

                # Index of points to write
                if target_index.size > 0:
                    # For improved readability
                    r = df_records.iloc[i]

                    """ Legend """
                    # Fast-ice
                    if ("F" == r.LEGEND) or r.E_FA == '8':
                        if fill_dataframe:
                            df_output.at[target_index, 'LEGEND'] = 'Fast-ice'
                        df_output.at[target_index, 'printable'] = 'Fast-ice'
                    # On land
                    elif r.LEGEND == 'L':
                        if fill_dataframe:
                            df_output.at[target_index, 'LEGEND'] = 'Land'
                        df_output.at[target_index, 'printable'] = 'Land'
                    # Missing data
                    elif r.LEGEND == 'N':
                        if fill_dataframe:
                            df_output.at[target_index, 'LEGEND'] = 'missing'
                        df_output.at[target_index, 'printable'] = 'missing'
                    # Open water
                    elif (r.LEGEND == 'W') or (r.E_CT == 'X' and r.E_CA == 'X'):
                        if fill_dataframe:
                            df_output.at[target_index, 'LEGEND'] = 'IF'
                        df_output.at[target_index, 'printable'] = 'IF'
                    # Icebergs
                    elif (r.E_SA == '98' and r.E_FA == '10'):
                        if fill_dataframe:
                            df_output.at[target_index, 'LEGEND'] = 'Icebergs'
                        df_output.at[target_index, 'printable'] = 'Icebergs'

                    # Ice
                    else:
                        # Partial concentration A is set to CT in this case
                        if r.E_CT != 'X' and r.E_CA == 'X':
                            r.at['E_CA'] = r['E_CT']

                        # Create egg code string in dex format
                        format_egg = '%s  %s %s %s' % (r.E_CT.rjust(2),
                                                       r.E_CA,
                                                       r.E_SA,
                                                       r.E_FA)

                        # Add second ice class to formatted print string
                        if r.E_CB != 'X':
                            format_egg = '%s  %s %s %s' % (format_egg,
                                                           r.E_CB,
                                                           r.E_SB,
                                                           r.E_FB)

                            # Add third ice class to formatted print string
                            if r.E_CC != 'X':
                                format_egg = '%s  %s %s %s' % (format_egg,
                                                               r.E_CC,
                                                               r.E_SC,
                                                               r.E_FC)

                        # Write to dataframe
                        if fill_dataframe:
                            df_output.at[target_index, 'LEGEND'] = 'Egg'
                        df_output.at[target_index, 'printable'] = format_egg

                    # Assign egg code
                    if fill_dataframe:
                        for egg in egg_strs:
                            df_output.at[target_index, egg] = r[egg]

                    # No need to check these grid points again
                    df_output.at[target_index, 'assigned'] = True

        # Unassigned points are considered missing
        if fill_dataframe:
            for egg in egg_strs:
                df_output.at[(~df_output['assigned']), egg] = 'X'
            df_output.at[(~df_output['assigned']), 'LEGEND'] = 'missing'
        df_output.at[(~df_output['assigned']), 'printable'] = 'missing'

    else:
        # This happens when the shapefile is empty
        warn('Shapefile is empty: returning "missing" for all grid points in dex')
        for egg in egg_strs:
            df_output.at[:, egg] = 'X'
        df_output.at[:, 'LEGEND'] = 'missing'
        df_output.at[:, 'printable'] = 'missing'

    # Reverse longitude sign if specified at input
    df_output['lon'] *= sign

    # Prepend formated longitude and latitudes to dex string
    df_output['printable'] = (df_output['lon'].apply(lambda x : '%07.3f' % x) + " " +
                              df_output['lat'].apply(lambda x : '%05.2f' % x) + " " +
                              df_output['printable'])

    return df_output[['lon', 'lat', 'LEGEND', *egg_strs, 'printable']]


# Command line interface
if __name__ == '__main__':

    # Set up parser
    parser  = argparse.ArgumentParser(usage=__doc__)

    # Define arguments
    parser.add_argument('shapefiles',
                        metavar='',
                        help='Name and path of shapefile, or * expression',
                        nargs='+')
    parser.add_argument('-g',
                        '--gridfile',
                        metavar='',
                        help='Name and path of grid file')
    parser.add_argument('-E',
                        '--least',
                        action='store_true',
                        help='Make longitude positive towards the east')
    parser.add_argument('-e', '--earth',
                        action='store_true',
                        help='Check land polygons for grid points')
    parser.add_argument('-s', '--summary',
                        action='store_true',
                        help='Print shapefile egg code summary')
    parser.add_argument('-p', '--plot',
                        action='store_true',
                        help='Plot shapefile egg code data')
    args = parser.parse_args()

    # Show egg code summary
    if args.summary:
        for shp in args.shapefiles:
            _show_cis_summary(shp)

    # Plot egg code polygons
    elif args.plot:
        for shp in args.shapefiles:
            plot_cis_shp(shp)

    # Convert to dex
    else:
        # Parameters
        fields = ['E_CT',
                  'E_CA', 'E_SA', 'E_FA',
                  'E_CB', 'E_SB', 'E_FB',
                  'E_CC', 'E_SC', 'E_FC']

        # Option switches
        if args.gridfile != None:
            grid = args.gridfile
        else:
            grid = "/data/SeaIce/scripts/CIS_grid_lon015_lat01.csv"

        kwargs = {}
        if args.least:
            kwargs['lwest'] = False
        if args.earth:
            kwargs['skipland'] = False

        # Convert and write to file
        for shp in args.shapefiles:
            # Perform conversion
            df_dex = _shp2dex(shp, grid, **{'fill_dataframe': False, **kwargs})

            # Write to output
            df_dex.to_csv('%s.dex' % shp[0:-4], columns=['printable'], header=False, index=False)<|MERGE_RESOLUTION|>--- conflicted
+++ resolved
@@ -123,16 +123,13 @@
     empty = dataframe.shape[1] < 11
 
     # Convert area to numeric and sort
-<<<<<<< HEAD
     dataframe['shapes'] = shp
     dataframe['AREA'] = np.float64(dataframe.AREA.values)
     dataframe = dataframe.sort_values('AREA', ascending=ascending, ignore_index=True)
-=======
     if not empty:
         dataframe['shapes'] = shp
         dataframe['AREA'] = np.float64(dataframe.AREA.values)
         dataframe = dataframe.sort_values('AREA', ascending=ascending, ignore_index=True)
->>>>>>> ad070475
 
     return dataframe, empty
 
